--- conflicted
+++ resolved
@@ -16,7 +16,6 @@
 
 from torchvision import models
 
-<<<<<<< HEAD
 VOC_CLASSES = np.array([
     'aeroplane',
     'bicycle',
@@ -39,10 +38,7 @@
     'train',
     'tvmonitor',
 ], dtype=str)
-=======
-VOC_CLASSES = np.loadtxt('./data/pascal_classes.txt', dtype=str)
 COCO_CATEGORY_IDS = np.loadtxt('./data/coco_category_ids.txt', dtype=int)
->>>>>>> aa36d37f
 
 
 class FromVOCToOneHotEncoding(object):
